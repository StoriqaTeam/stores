--- conflicted
+++ resolved
@@ -101,18 +101,6 @@
         filters.push(product_categories);
         query_map.insert("filter".to_string(), serde_json::Value::Array(filters));
 
-<<<<<<< HEAD
-        let query = json!({
-            "from" : offset, "size" : count,
-            "query": {
-                "bool" : query_map
-            },
-            "sort" : [
-                { "rating" : { "order" : "desc"} }
-            ]
-        })
-        .to_string();
-=======
         let query = if store_name.is_empty() {
             json!({
                 "from" : offset, "size" : count,
@@ -131,7 +119,6 @@
                 }
             }).to_string()
         };
->>>>>>> 086275d3
 
         let url = format!("http://{}/{}/_search", self.elastic_address, ElasticIndex::Store);
         let mut headers = Headers::new();
