//! Models contains all structures that are used in different
//! modules of the app

pub mod authorization;
pub mod store;
pub mod product;
pub mod user_role;
pub mod language;
pub mod elastic;
<<<<<<< HEAD
pub mod category;
pub mod attributes;
=======
pub mod currency;
>>>>>>> 0801e957

pub use self::authorization::*;
pub use self::store::*;
pub use self::product::*;
pub use self::language::*;
pub use self::user_role::*;
pub use self::elastic::*;
<<<<<<< HEAD
pub use self::category::*;
pub use self::attributes::*;
=======
pub use self::currency::*;
>>>>>>> 0801e957
<|MERGE_RESOLUTION|>--- conflicted
+++ resolved
@@ -7,12 +7,8 @@
 pub mod user_role;
 pub mod language;
 pub mod elastic;
-<<<<<<< HEAD
 pub mod category;
 pub mod attributes;
-=======
-pub mod currency;
->>>>>>> 0801e957
 
 pub use self::authorization::*;
 pub use self::store::*;
@@ -20,9 +16,5 @@
 pub use self::language::*;
 pub use self::user_role::*;
 pub use self::elastic::*;
-<<<<<<< HEAD
 pub use self::category::*;
-pub use self::attributes::*;
-=======
-pub use self::currency::*;
->>>>>>> 0801e957
+pub use self::attributes::*;