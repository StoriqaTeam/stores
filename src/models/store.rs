//! Module containg store model for query, insert, update
use std::time::SystemTime;

use validator::{Validate, ValidationError};
use regex::Regex;
use std::borrow::Cow;
use std::collections::HashMap;

use super::authorization::*;
use repos::types::DbConnection;

pub fn validate_phone(phone: &String) -> Result<(), ValidationError> {
    lazy_static! {
        static ref PHONE_VALIDATION_RE: Regex = Regex::new(r"^\+?\d{7}\d*$").unwrap();
    }

    if PHONE_VALIDATION_RE.is_match(phone) {
        Ok(())
    } else {
        Err(ValidationError {
            code: Cow::from("phone"),
            message: Some(Cow::from("Incorrect phone format")),
            params: HashMap::new(),
        })
    }
}

/// diesel table for stores
table! {
    stores (id) {
        id -> Integer,
        user_id -> Integer,
        is_active -> Bool,
        name -> VarChar,
        currency_id -> Integer,
        short_description -> VarChar,
        long_description -> Nullable<VarChar>,
        slug -> VarChar,
        cover -> Nullable<VarChar>,
        logo -> Nullable<VarChar>,
        phone -> Nullable<VarChar>,
        email -> Nullable<VarChar>,
        address -> Nullable<VarChar>,
        facebook_url -> Nullable<VarChar>,
        twitter_url -> Nullable<VarChar>,
        instagram_url -> Nullable<VarChar>,
        created_at -> Timestamp,
        updated_at -> Timestamp,
        default_language -> Integer,
        slogan -> Nullable<VarChar>,
    }
}

/// Payload for querying stores
#[derive(Debug, Serialize, Deserialize, Queryable, Clone, Identifiable)]
pub struct Store {
    pub id: i32,
    pub user_id: i32,
    pub is_active: bool,
    pub name: String,
    pub currency_id: i32,
    pub short_description: String,
    pub long_description: Option<String>,
    pub slug: String,
    pub cover: Option<String>,
    pub logo: Option<String>,
    pub phone: Option<String>,
    pub email: Option<String>,
    pub address: Option<String>,
    pub facebook_url: Option<String>,
    pub twitter_url: Option<String>,
    pub instagram_url: Option<String>,
    pub created_at: SystemTime,
    pub updated_at: SystemTime,
    pub default_language: i32,
    pub slogan: Option<String>,
}

#[derive(Serialize, Deserialize, Clone, ElasticType)]
pub struct ElasticStore {
    pub id: i32,
    pub user_id: i32,
    pub name: String,
}

impl From<Store> for ElasticStore {
    fn from(store: Store) -> Self {
        Self {
            id: store.id,
            user_id: store.user_id,
            name: store.name,
        }
    }
}

/// Payload for creating stores
#[derive(Serialize, Deserialize, Insertable, Validate, Clone)]
#[table_name = "stores"]
pub struct NewStore {
    pub name: String,
    pub user_id: i32,
    pub currency_id: i32,
    #[validate(length(min = "1", message = "Short description must not be empty"))]
    pub short_description: String,
    #[validate(length(min = "1", message = "Long description must not be empty"))]
    pub long_description: Option<String>,
    #[validate(length(min = "1", message = "Slug must not be empty"))]
    pub slug: String,
    pub cover: Option<String>,
    pub logo: Option<String>,
<<<<<<< HEAD
    #[validate(custom = "validate_phone")]
    pub phone: Option<String>,
    #[validate(email(message = "Invalid email format"))]
=======
    pub phone: Option<String>,
>>>>>>> 0801e957
    pub email: Option<String>,
    pub address: Option<String>,
    pub facebook_url: Option<String>,
    pub twitter_url: Option<String>,
    pub instagram_url: Option<String>,
    pub default_language: i32,
    pub slogan: Option<String>,
}

/// Payload for updating users
#[derive(Serialize, Deserialize, Insertable, Validate, AsChangeset)]
#[table_name = "stores"]
pub struct UpdateStore {
    pub name: Option<String>,
    pub currency_id: Option<i32>,
    #[validate(length(min = "1", message = "Short description must not be empty"))]
    pub short_description: Option<String>,
<<<<<<< HEAD
    #[validate(length(min = "1", message = "Long description must not be empty"))]
    pub long_description: Option<String>,
    #[validate(length(min = "1", message = "Slug must not be empty"))]
    pub slug: Option<String>,
    pub cover: Option<Option<String>>,
    pub logo: Option<Option<String>>,
    #[validate(custom = "validate_phone")]
=======
    pub long_description: Option<String>,
    pub slug: Option<String>,
    pub cover: Option<String>,
    pub logo: Option<String>,
>>>>>>> 0801e957
    pub phone: Option<String>,
    #[validate(email(message = "Invalid email format"))]
    pub email: Option<String>,
    pub address: Option<String>,
    pub facebook_url: Option<String>,
    pub twitter_url: Option<String>,
    pub instagram_url: Option<String>,
    pub default_language: Option<i32>,
    pub slogan: Option<String>,
}

impl WithScope for Store {
    fn is_in_scope(&self, scope: &Scope, user_id: i32, _conn: Option<&DbConnection>) -> bool {
        match *scope {
            Scope::All => true,
            Scope::Owned => self.user_id == user_id,
        }
    }
}

impl WithScope for NewStore {
    fn is_in_scope(&self, scope: &Scope, user_id: i32, _conn: Option<&DbConnection>) -> bool {
        match *scope {
            Scope::All => true,
            Scope::Owned => self.user_id == user_id,
        }
    }
}<|MERGE_RESOLUTION|>--- conflicted
+++ resolved
@@ -46,7 +46,7 @@
         instagram_url -> Nullable<VarChar>,
         created_at -> Timestamp,
         updated_at -> Timestamp,
-        default_language -> Integer,
+        language_id -> Integer,
         slogan -> Nullable<VarChar>,
     }
 }
@@ -72,7 +72,7 @@
     pub instagram_url: Option<String>,
     pub created_at: SystemTime,
     pub updated_at: SystemTime,
-    pub default_language: i32,
+    pub language_id: i32,
     pub slogan: Option<String>,
 }
 
@@ -108,19 +108,15 @@
     pub slug: String,
     pub cover: Option<String>,
     pub logo: Option<String>,
-<<<<<<< HEAD
     #[validate(custom = "validate_phone")]
     pub phone: Option<String>,
     #[validate(email(message = "Invalid email format"))]
-=======
-    pub phone: Option<String>,
->>>>>>> 0801e957
     pub email: Option<String>,
     pub address: Option<String>,
     pub facebook_url: Option<String>,
     pub twitter_url: Option<String>,
     pub instagram_url: Option<String>,
-    pub default_language: i32,
+    pub language_id: i32,
     pub slogan: Option<String>,
 }
 
@@ -132,7 +128,6 @@
     pub currency_id: Option<i32>,
     #[validate(length(min = "1", message = "Short description must not be empty"))]
     pub short_description: Option<String>,
-<<<<<<< HEAD
     #[validate(length(min = "1", message = "Long description must not be empty"))]
     pub long_description: Option<String>,
     #[validate(length(min = "1", message = "Slug must not be empty"))]
@@ -140,12 +135,6 @@
     pub cover: Option<Option<String>>,
     pub logo: Option<Option<String>>,
     #[validate(custom = "validate_phone")]
-=======
-    pub long_description: Option<String>,
-    pub slug: Option<String>,
-    pub cover: Option<String>,
-    pub logo: Option<String>,
->>>>>>> 0801e957
     pub phone: Option<String>,
     #[validate(email(message = "Invalid email format"))]
     pub email: Option<String>,
@@ -153,7 +142,7 @@
     pub facebook_url: Option<String>,
     pub twitter_url: Option<String>,
     pub instagram_url: Option<String>,
-    pub default_language: Option<i32>,
+    pub language_id: Option<i32>,
     pub slogan: Option<String>,
 }
 
