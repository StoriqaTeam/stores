--- conflicted
+++ resolved
@@ -66,7 +66,7 @@
 
     /// Creates new attribute
     fn create(&self, payload: NewAttribute) -> RepoResult<Attribute> {
-<<<<<<< HEAD
+        debug!("Create attribute {:?}.", payload);
         let query_attribute = diesel::insert_into(attributes).values(&payload);
         query_attribute
             .get_result::<Attribute>(self.db_conn)
@@ -80,21 +80,6 @@
                     Some(&attribute),
                 ).and_then(|_| Ok(attribute))
             })
-=======
-        debug!("Create attribute {:?}.", payload);
-        acl::check(
-            &*self.acl,
-            &Resource::Attributes,
-            &Action::Create,
-            &[],
-            Some(self.db_conn),
-        ).and_then(|_| {
-            let query_attribute = diesel::insert_into(attributes).values(&payload);
-            query_attribute
-                .get_result::<Attribute>(&**self.db_conn)
-                .map_err(Error::from)
-        })
->>>>>>> 895c9185
     }
 
     /// Updates specific attribute
