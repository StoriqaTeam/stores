use std::convert::From;

use diesel;
use diesel::prelude::*;
use diesel::query_dsl::RunQueryDsl;
use diesel::connection::AnsiTransactionManager;
use diesel::pg::Pg;
use diesel::Connection;

use stq_acl::{Acl, CheckScope};

use models::{CatAttr, NewCatAttr, OldCatAttr};
use models::category_attribute::cat_attr_values::dsl::*;
use models::authorization::*;
use repos::error::RepoError as Error;
use repos::types::RepoResult;
use repos::acl;

/// CatAttr repository, responsible for handling cat_attr_values
pub struct CategoryAttrsRepoImpl<'a, T: Connection<Backend = Pg, TransactionManager = AnsiTransactionManager> + 'static> {
    pub db_conn: &'a T,
    pub acl: Box<Acl<Resource, Action, Scope, Error, CatAttr>>,
}

pub trait CategoryAttrsRepo {
    /// Find category attributes by category ID
    fn find_all_attributes(&self, category_id_arg: i32) -> RepoResult<Vec<CatAttr>>;

    /// Creates new category_attribute
    fn create(&self, payload: NewCatAttr) -> RepoResult<()>;

    /// Delete attr from category
    fn delete(&self, payload: OldCatAttr) -> RepoResult<()>;
}

impl<'a, T: Connection<Backend = Pg, TransactionManager = AnsiTransactionManager> + 'static> CategoryAttrsRepoImpl<'a, T> {
    pub fn new(db_conn: &'a T, acl: Box<Acl<Resource, Action, Scope, Error, CatAttr>>) -> Self {
        Self { db_conn, acl }
    }
}

impl<'a, T: Connection<Backend = Pg, TransactionManager = AnsiTransactionManager> + 'static> CategoryAttrsRepo
    for CategoryAttrsRepoImpl<'a, T>
{
    /// Find specific category_attributes by category ID
    fn find_all_attributes(&self, category_id_arg: i32) -> RepoResult<Vec<CatAttr>> {
        debug!(
            "Find all attributes for category with id {}.",
            category_id_arg
        );
        let query = cat_attr_values.filter(cat_id.eq(category_id_arg)).order(id);
        query
            .get_results(self.db_conn)
            .map_err(Error::from)
            .and_then(|cat_attrs_res: Vec<CatAttr>| {
                acl::check(
                    &*self.acl,
                    &Resource::CategoryAttrs,
                    &Action::Read,
                    self,
                    None,
                ).and_then(|_| Ok(cat_attrs_res.clone()))
            })
    }

    /// Creates new category attribute
    fn create(&self, payload: NewCatAttr) -> RepoResult<()> {
        debug!("Create new category attribute {:?}.", payload);
        acl::check(
            &*self.acl,
            &Resource::CategoryAttrs,
            &Action::Create,
            self,
            None,
        ).and_then(|_| {
            let query_category_attribute = diesel::insert_into(cat_attr_values).values(&payload);
            query_category_attribute
                .get_result::<CatAttr>(self.db_conn)
                .map_err(Error::from)
                .map(|_| ())
        })
    }

    /// Delete category attribute
    fn delete(&self, payload: OldCatAttr) -> RepoResult<()> {
<<<<<<< HEAD
        acl::check(
            &*self.acl,
            &Resource::CategoryAttrs,
            &Action::Delete,
            self,
            None,
        ).and_then(|_| {
            let filtered = cat_attr_values
                .filter(cat_id.eq(payload.cat_id))
                .filter(attr_id.eq(payload.attr_id));
            let query = diesel::delete(filtered);
            query
                .get_result::<CatAttr>(self.db_conn)
                .map_err(Error::from)
                .map(|_| ())
        })
    }
}

impl<'a, T: Connection<Backend = Pg, TransactionManager = AnsiTransactionManager> + 'static> CheckScope<Scope, CatAttr>
    for CategoryAttrsRepoImpl<'a, T>
{
    fn is_in_scope(&self, _user_id: i32, scope: &Scope, _obj: Option<&CatAttr>) -> bool {
        match *scope {
            Scope::All => true,
            Scope::Owned => false,
        }
=======
        debug!("Delete category attributewith payload {:?}.", payload);
        let filtered = cat_attr_values
            .filter(cat_id.eq(payload.cat_id))
            .filter(attr_id.eq(payload.attr_id));
        let query = diesel::delete(filtered);
        query
            .get_result::<CatAttr>(&**self.db_conn)
            .map_err(Error::from)
            .map(|_| ())
>>>>>>> 895c9185
    }
}<|MERGE_RESOLUTION|>--- conflicted
+++ resolved
@@ -83,7 +83,7 @@
 
     /// Delete category attribute
     fn delete(&self, payload: OldCatAttr) -> RepoResult<()> {
-<<<<<<< HEAD
+        debug!("Delete category attributewith payload {:?}.", payload);
         acl::check(
             &*self.acl,
             &Resource::CategoryAttrs,
@@ -111,16 +111,5 @@
             Scope::All => true,
             Scope::Owned => false,
         }
-=======
-        debug!("Delete category attributewith payload {:?}.", payload);
-        let filtered = cat_attr_values
-            .filter(cat_id.eq(payload.cat_id))
-            .filter(attr_id.eq(payload.attr_id));
-        let query = diesel::delete(filtered);
-        query
-            .get_result::<CatAttr>(&**self.db_conn)
-            .map_err(Error::from)
-            .map(|_| ())
->>>>>>> 895c9185
     }
 }