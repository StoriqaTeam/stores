--- conflicted
+++ resolved
@@ -74,7 +74,7 @@
 
     /// Creates new product
     fn create(&self, payload: NewProduct) -> RepoResult<Product> {
-<<<<<<< HEAD
+        debug!("Create products {:?}.", payload);
         let query_product = diesel::insert_into(products).values(&payload);
         query_product
             .get_result::<Product>(self.db_conn)
@@ -88,21 +88,6 @@
                     Some(&prod),
                 ).and_then(|_| Ok(prod))
             })
-=======
-        debug!("Create products {:?}.", payload);
-        acl::check(
-            &*self.acl,
-            &Resource::Products,
-            &Action::Create,
-            &[&payload],
-            Some(self.db_conn),
-        ).and_then(|_| {
-            let query_product = diesel::insert_into(products).values(&payload);
-            query_product
-                .get_result::<Product>(&**self.db_conn)
-                .map_err(Error::from)
-        })
->>>>>>> 895c9185
     }
 
     /// Returns list of products, limited by `from` and `count` parameters
