--- conflicted
+++ resolved
@@ -77,7 +77,7 @@
 
     /// Creates new store
     fn create(&self, payload: NewStore) -> RepoResult<Store> {
-<<<<<<< HEAD
+        debug!("Create store {:?}.", payload);
         let query_store = diesel::insert_into(stores).values(&payload);
         query_store
             .get_result::<Store>(self.db_conn)
@@ -91,21 +91,6 @@
                     Some(&store),
                 ).and_then(|_| Ok(store))
             })
-=======
-        debug!("Create store {:?}.", payload);
-        acl::check(
-            &*self.acl,
-            &Resource::Stores,
-            &Action::Create,
-            &[&payload],
-            Some(self.db_conn),
-        ).and_then(|_| {
-            let query_store = diesel::insert_into(stores).values(&payload);
-            query_store
-                .get_result::<Store>(&**self.db_conn)
-                .map_err(Error::from)
-        })
->>>>>>> 895c9185
     }
 
     /// Returns list of stores, limited by `from` and `count` parameters
