//! Base product service
use futures::future::*;
use futures_cpupool::CpuPool;
use diesel::Connection;
use diesel::connection::AnsiTransactionManager;
use diesel::pg::Pg;
use r2d2::{ManageConnection, Pool};

use models::*;
use elastic::{ProductsElastic, ProductsElasticImpl};
use super::types::ServiceFuture;
<<<<<<< HEAD
use super::error::ServiceError as Error;
use repos::types::RepoResult;
use repos::ReposFactory;
=======
use super::error::ServiceError;
use repos::types::{DbPool, RepoResult};
use repos::error::RepoError;
use repos::acl::{ApplicationAcl, BoxedAcl, RolesCacheImpl, UnauthorizedAcl};
>>>>>>> 895c9185

use stq_http::client::ClientHandle;

pub trait BaseProductsService {
    /// Find product by name limited by `count` and `offset` parameters
    fn search_by_name(&self, prod: SearchProductsByName, count: i64, offset: i64) -> ServiceFuture<Vec<BaseProductWithVariants>>;
    /// Find product by views limited by `count` and `offset` parameters
    fn search_most_viewed(&self, prod: MostViewedProducts, count: i64, offset: i64) -> ServiceFuture<Vec<BaseProductWithVariants>>;
    /// Find product by dicount pattern limited by `count` and `offset` parameters
    fn search_most_discount(&self, prod: MostDiscountProducts, count: i64, offset: i64) -> ServiceFuture<Vec<BaseProductWithVariants>>;
    /// auto complete limited by `count` and `offset` parameters
    fn auto_complete(&self, name: String, count: i64, offset: i64) -> ServiceFuture<Vec<String>>;
    /// Returns product by ID
    fn get(&self, product_id: i32) -> ServiceFuture<BaseProduct>;
    /// Returns product by ID
    fn get_with_variants(&self, product_id: i32) -> ServiceFuture<BaseProductWithVariants>;
    /// Deactivates specific product
    fn deactivate(&self, product_id: i32) -> ServiceFuture<BaseProduct>;
    /// Creates base product
    fn create(&self, payload: NewBaseProduct) -> ServiceFuture<BaseProduct>;
    /// Lists base products limited by `from` and `count` parameters
    fn list(&self, from: i32, count: i64) -> ServiceFuture<Vec<BaseProduct>>;
    /// Updates base product
    fn update(&self, product_id: i32, payload: UpdateBaseProduct) -> ServiceFuture<BaseProduct>;
}

/// Products services, responsible for Product-related CRUD operations
pub struct BaseProductsServiceImpl<
    T: Connection<Backend = Pg, TransactionManager = AnsiTransactionManager> + 'static,
    M: ManageConnection<Connection = T>,
    F: ReposFactory<T>,
> {
    pub db_pool: Pool<M>,
    pub cpu_pool: CpuPool,
    pub user_id: Option<i32>,
    pub client_handle: ClientHandle,
    pub elastic_address: String,
    pub repo_factory: F,
}

impl<
    T: Connection<Backend = Pg, TransactionManager = AnsiTransactionManager> + 'static,
    M: ManageConnection<Connection = T>,
    F: ReposFactory<T>,
> BaseProductsServiceImpl<T, M, F>
{
    pub fn new(
        db_pool: Pool<M>,
        cpu_pool: CpuPool,
        user_id: Option<i32>,
        client_handle: ClientHandle,
        elastic_address: String,
        repo_factory: F,
    ) -> Self {
        Self {
            db_pool,
            cpu_pool,
            user_id,
            client_handle,
            elastic_address,
            repo_factory,
        }
    }
}

<<<<<<< HEAD
impl<
    T: Connection<Backend = Pg, TransactionManager = AnsiTransactionManager> + 'static,
    M: ManageConnection<Connection = T>,
    F: ReposFactory<T>,
> BaseProductsService for BaseProductsServiceImpl<T, M, F>
{
    fn search_by_name(&self, search_product: SearchProductsByName, count: i64, offset: i64) -> ServiceFuture<Vec<BaseProduct>> {
=======
fn acl_for_id(roles_cache: RolesCacheImpl, user_id: Option<i32>) -> BoxedAcl {
    user_id.map_or(Box::new(UnauthorizedAcl::default()) as BoxedAcl, |id| {
        (Box::new(ApplicationAcl::new(roles_cache, id)) as BoxedAcl)
    })
}

impl BaseProductsService for BaseProductsServiceImpl {
    fn search_by_name(&self, search_product: SearchProductsByName, count: i64, offset: i64) -> ServiceFuture<Vec<BaseProductWithVariants>> {
>>>>>>> 895c9185
        let products = {
            let client_handle = self.client_handle.clone();
            let address = self.elastic_address.clone();
            let products_el = ProductsElasticImpl::new(client_handle, address);
            products_el
                .search_by_name(search_product, count, offset)
                .map_err(ServiceError::from)
        };

        Box::new(products.and_then({
            let cpu_pool = self.cpu_pool.clone();
            let db_pool = self.db_pool.clone();
            let user_id = self.user_id;
            let repo_factory = self.repo_factory.clone();
            move |el_products| {
                cpu_pool.spawn_fn(move || {
                    db_pool
                        .get()
                        .map_err(|e| {
                            error!(
                                "Could not get connection to db from pool! {}",
                                e.to_string()
                            );
                            ServiceError::Connection(e.into())
                        })
                        .and_then(move |conn| {
                            el_products
                                .into_iter()
                                .map(|el_product| {
<<<<<<< HEAD
                                    let base_products_repo = repo_factory.create_base_product_repo(&*conn, user_id);
                                    base_products_repo.find(el_product.id).map_err(Error::from)
=======
                                    let acl = acl_for_id(roles_cache.clone(), user_id);
                                    let base_products_repo = BaseProductsRepoImpl::new(&conn, acl);
                                    let acl = acl_for_id(roles_cache.clone(), user_id);
                                    let products_repo = ProductsRepoImpl::new(&conn, acl);
                                    let acl = acl_for_id(roles_cache.clone(), user_id);
                                    let attr_prod_repo = ProductAttrsRepoImpl::new(&conn, acl);
                                    base_products_repo
                                        .find(el_product.id)
                                        .and_then(move |base_product| {
                                            products_repo
                                                .find_with_base_id(base_product.id)
                                                .map(|products| (base_product, products))
                                                .and_then(move |(base_product, products)| {
                                                    products
                                                        .into_iter()
                                                        .map(|product| {
                                                            attr_prod_repo
                                                                .find_all_attributes(product.id)
                                                                .map(|attrs| {
                                                                    attrs
                                                                        .into_iter()
                                                                        .map(|attr| attr.into())
                                                                        .collect::<Vec<AttrValue>>()
                                                                })
                                                                .map(|attrs| VariantsWithAttributes::new(product, attrs))
                                                        })
                                                        .collect::<RepoResult<Vec<VariantsWithAttributes>>>()
                                                        .and_then(|var| Ok(BaseProductWithVariants::new(base_product, var)))
                                                })
                                        })
                                        .map_err(ServiceError::from)
>>>>>>> 895c9185
                                })
                                .collect()
                        })
                })
            }
        }))
    }

    /// Find product by views limited by `count` and `offset` parameters
    fn search_most_viewed(&self, prod: MostViewedProducts, count: i64, offset: i64) -> ServiceFuture<Vec<BaseProductWithVariants>> {
        let products = {
            let client_handle = self.client_handle.clone();
            let address = self.elastic_address.clone();
            let products_el = ProductsElasticImpl::new(client_handle, address);
            products_el
                .search_most_viewed(prod, count, offset)
                .map_err(ServiceError::from)
        };

        Box::new(products.and_then({
            let cpu_pool = self.cpu_pool.clone();
            let db_pool = self.db_pool.clone();
            let user_id = self.user_id;
            let repo_factory = self.repo_factory.clone();
            move |el_products| {
                cpu_pool.spawn_fn(move || {
                    db_pool
                        .get()
                        .map_err(|e| {
                            error!(
                                "Could not get connection to db from pool! {}",
                                e.to_string()
                            );
                            ServiceError::Connection(e.into())
                        })
                        .and_then(move |conn| {
                            el_products
                                .into_iter()
                                .map(|el_product| {
<<<<<<< HEAD
                                    let base_products_repo = repo_factory.create_base_product_repo(&*conn, user_id);
                                    base_products_repo.find(el_product.id).map_err(Error::from)
=======
                                    let acl = acl_for_id(roles_cache.clone(), user_id);
                                    let base_products_repo = BaseProductsRepoImpl::new(&conn, acl);
                                    let acl = acl_for_id(roles_cache.clone(), user_id);
                                    let products_repo = ProductsRepoImpl::new(&conn, acl);
                                    let acl = acl_for_id(roles_cache.clone(), user_id);
                                    let attr_prod_repo = ProductAttrsRepoImpl::new(&conn, acl);
                                    base_products_repo
                                        .find(el_product.id)
                                        .and_then(move |base_product| {
                                            products_repo
                                                .find_with_base_id(base_product.id)
                                                .and_then(move |products| {
                                                    products
                                                        .into_iter()
                                                        .nth(0)
                                                        .ok_or(RepoError::NotFound)
                                                        .and_then(|prod| {
                                                            attr_prod_repo
                                                                .find_all_attributes(prod.id)
                                                                .map(|attrs| {
                                                                    attrs
                                                                        .into_iter()
                                                                        .map(|attr| attr.into())
                                                                        .collect::<Vec<AttrValue>>()
                                                                })
                                                                .map(|attrs| VariantsWithAttributes::new(prod, attrs))
                                                        })
                                                })
                                                .and_then(|var| Ok(BaseProductWithVariants::new(base_product, vec![var])))
                                        })
                                        .map_err(ServiceError::from)
>>>>>>> 895c9185
                                })
                                .collect()
                        })
                })
            }
        }))
    }

    /// Find product by dicount pattern limited by `count` and `offset` parameters
    fn search_most_discount(&self, prod: MostDiscountProducts, count: i64, offset: i64) -> ServiceFuture<Vec<BaseProductWithVariants>> {
        let products = {
            let client_handle = self.client_handle.clone();
            let address = self.elastic_address.clone();
            let products_el = ProductsElasticImpl::new(client_handle, address);
            products_el
                .search_most_discount(prod, count, offset)
                .map_err(ServiceError::from)
        };

        Box::new(products.and_then({
            let cpu_pool = self.cpu_pool.clone();
            let db_pool = self.db_pool.clone();
            let user_id = self.user_id;
            let repo_factory = self.repo_factory.clone();
            move |el_products| {
                cpu_pool.spawn_fn(move || {
                    db_pool
                        .get()
                        .map_err(|e| {
                            error!(
                                "Could not get connection to db from pool! {}",
                                e.to_string()
                            );
                            ServiceError::Connection(e.into())
                        })
                        .and_then(move |conn| {
                            el_products
                                .into_iter()
                                .map(|el_product| {
<<<<<<< HEAD
                                    let base_products_repo = repo_factory.create_base_product_repo(&*conn, user_id);
                                    base_products_repo.find(el_product.id).map_err(Error::from)
=======
                                    let acl = acl_for_id(roles_cache.clone(), user_id);
                                    let base_products_repo = BaseProductsRepoImpl::new(&conn, acl);
                                    let acl = acl_for_id(roles_cache.clone(), user_id);
                                    let products_repo = ProductsRepoImpl::new(&conn, acl);
                                    let acl = acl_for_id(roles_cache.clone(), user_id);
                                    let attr_prod_repo = ProductAttrsRepoImpl::new(&conn, acl);
                                    base_products_repo
                                        .find(el_product.id)
                                        .and_then(move |base_product| {
                                            products_repo
                                                .find_with_base_id(base_product.id)
                                                .and_then(move |products| {
                                                    products
                                                        .into_iter()
                                                        .filter_map(|p| {
                                                            if let Some(_) = p.discount {
                                                                Some(p)
                                                            } else {
                                                                None
                                                            }
                                                        })
                                                        .max_by_key(|p| (p.discount.unwrap() * 1000f64).round() as i64)
                                                        .ok_or(RepoError::NotFound)
                                                        .and_then(|prod| {
                                                            attr_prod_repo
                                                                .find_all_attributes(prod.id)
                                                                .map(|attrs| {
                                                                    attrs
                                                                        .into_iter()
                                                                        .map(|attr| attr.into())
                                                                        .collect::<Vec<AttrValue>>()
                                                                })
                                                                .map(|attrs| VariantsWithAttributes::new(prod, attrs))
                                                        })
                                                })
                                                .and_then(|var| Ok(BaseProductWithVariants::new(base_product, vec![var])))
                                        })
                                        .map_err(ServiceError::from)
>>>>>>> 895c9185
                                })
                                .collect()
                        })
                })
            }
        }))
    }

    fn auto_complete(&self, name: String, count: i64, offset: i64) -> ServiceFuture<Vec<String>> {
        let client_handle = self.client_handle.clone();
        let address = self.elastic_address.clone();
        let products_names = {
            let products_el = ProductsElasticImpl::new(client_handle, address);
            products_el
                .auto_complete(name, count, offset)
                .map_err(ServiceError::from)
        };

        Box::new(products_names)
    }

    /// Returns product by ID
    fn get(&self, product_id: i32) -> ServiceFuture<BaseProduct> {
        let db_pool = self.db_pool.clone();
        let user_id = self.user_id;
        let repo_factory = self.repo_factory.clone();

        Box::new(self.cpu_pool.spawn_fn(move || {
            db_pool
                .get()
                .map_err(|e| {
                    error!(
                        "Could not get connection to db from pool! {}",
                        e.to_string()
                    );
                    ServiceError::Connection(e.into())
                })
                .and_then(move |conn| {
<<<<<<< HEAD
                    let base_products_repo = repo_factory.create_base_product_repo(&*conn, user_id);
                    base_products_repo.find(product_id).map_err(Error::from)
=======
                    let acl = acl_for_id(roles_cache, user_id);
                    let products_repo = BaseProductsRepoImpl::new(&conn, acl);
                    products_repo.find(product_id).map_err(ServiceError::from)
>>>>>>> 895c9185
                })
        }))
    }

    /// Returns product by ID
    fn get_with_variants(&self, base_product_id: i32) -> ServiceFuture<BaseProductWithVariants> {
        let db_pool = self.db_pool.clone();
        let user_id = self.user_id;
        let repo_factory = self.repo_factory.clone();

        Box::new(self.cpu_pool.spawn_fn(move || {
            db_pool
                .get()
                .map_err(|e| {
                    error!(
                        "Could not get connection to db from pool! {}",
                        e.to_string()
                    );
                    ServiceError::Connection(e.into())
                })
                .and_then(move |conn| {
                    let base_products_repo = repo_factory.create_base_product_repo(&*conn, user_id);
                    let products_repo = repo_factory.create_product_repo(&*conn, user_id);
                    let attr_prod_repo = repo_factory.create_product_attrs_repo(&*conn, user_id);
                    base_products_repo
                        .find(base_product_id)
                        .and_then(move |base_product| {
                            products_repo
                                .find_with_base_id(base_product.id)
                                .map(|products| (base_product, products))
                                .and_then(move |(base_product, products)| {
                                    products
                                        .into_iter()
                                        .map(|product| {
                                            attr_prod_repo
                                                .find_all_attributes(product.id)
                                                .map(|attrs| {
                                                    attrs
                                                        .into_iter()
                                                        .map(|attr| attr.into())
                                                        .collect::<Vec<AttrValue>>()
                                                })
                                                .map(|attrs| VariantsWithAttributes::new(product, attrs))
                                        })
                                        .collect::<RepoResult<Vec<VariantsWithAttributes>>>()
                                        .and_then(|var| Ok(BaseProductWithVariants::new(base_product, var)))
                                })
                        })
                        .map_err(ServiceError::from)
                })
        }))
    }

    /// Deactivates specific product
    fn deactivate(&self, product_id: i32) -> ServiceFuture<BaseProduct> {
        let db_pool = self.db_pool.clone();
        let user_id = self.user_id;
        let repo_factory = self.repo_factory.clone();

        Box::new(self.cpu_pool.spawn_fn(move || {
            db_pool
                .get()
                .map_err(|e| {
                    error!(
                        "Could not get connection to db from pool! {}",
                        e.to_string()
                    );
                    ServiceError::Connection(e.into())
                })
                .and_then(move |conn| {
<<<<<<< HEAD
                    let base_products_repo = repo_factory.create_base_product_repo(&*conn, user_id);
                    base_products_repo
                        .deactivate(product_id)
                        .map_err(Error::from)
=======
                    let acl = acl_for_id(roles_cache, user_id);

                    let products_repo = BaseProductsRepoImpl::new(&conn, acl);
                    products_repo
                        .deactivate(product_id)
                        .map_err(ServiceError::from)
>>>>>>> 895c9185
                })
        }))
    }

    /// Lists users limited by `from` and `count` parameters
    fn list(&self, from: i32, count: i64) -> ServiceFuture<Vec<BaseProduct>> {
        let db_pool = self.db_pool.clone();
        let user_id = self.user_id;
        let repo_factory = self.repo_factory.clone();

        Box::new(self.cpu_pool.spawn_fn(move || {
            db_pool
                .get()
                .map_err(|e| {
                    error!(
                        "Could not get connection to db from pool! {}",
                        e.to_string()
                    );
                    ServiceError::Connection(e.into())
                })
                .and_then(move |conn| {
<<<<<<< HEAD
                    let base_products_repo = repo_factory.create_base_product_repo(&*conn, user_id);
                    base_products_repo.list(from, count).map_err(Error::from)
=======
                    let acl = acl_for_id(roles_cache, user_id);
                    let products_repo = BaseProductsRepoImpl::new(&conn, acl);
                    products_repo.list(from, count).map_err(ServiceError::from)
>>>>>>> 895c9185
                })
        }))
    }

    /// Creates new product
    fn create(&self, payload: NewBaseProduct) -> ServiceFuture<BaseProduct> {
        let db_pool = self.db_pool.clone();
        let user_id = self.user_id;
        let cpu_pool = self.cpu_pool.clone();
        let repo_factory = self.repo_factory.clone();
        Box::new(cpu_pool.spawn_fn(move || {
            db_pool
                .get()
                .map_err(|e| {
                    error!(
                        "Could not get connection to db from pool! {}",
                        e.to_string()
                    );
                    ServiceError::Connection(e.into())
                })
                .and_then(move |conn| {
<<<<<<< HEAD
                    let base_products_repo = repo_factory.create_base_product_repo(&*conn, user_id);
                    conn.transaction::<(BaseProduct), Error, _>(move || base_products_repo.create(payload).map_err(Error::from))
=======
                    let acl = acl_for_id(roles_cache.clone(), user_id);
                    let products_repo = BaseProductsRepoImpl::new(&conn, acl);
                    conn.transaction::<(BaseProduct), ServiceError, _>(move || products_repo.create(payload).map_err(ServiceError::from))
>>>>>>> 895c9185
                })
        }))
    }

    /// Updates specific product
    fn update(&self, product_id: i32, payload: UpdateBaseProduct) -> ServiceFuture<BaseProduct> {
        let db_pool = self.db_pool.clone();
        let user_id = self.user_id;
        let cpu_pool = self.cpu_pool.clone();
        let repo_factory = self.repo_factory.clone();

        Box::new(cpu_pool.spawn_fn(move || {
            db_pool
                .get()
                .map_err(|e| {
                    error!(
                        "Could not get connection to db from pool! {}",
                        e.to_string()
                    );
                    ServiceError::Connection(e.into())
                })
                .and_then(move |conn| {
<<<<<<< HEAD
                    let base_products_repo = repo_factory.create_base_product_repo(&*conn, user_id);
                    conn.transaction::<(BaseProduct), Error, _>(move || {
                        base_products_repo
=======
                    let acl = acl_for_id(roles_cache.clone(), user_id);
                    let products_repo = BaseProductsRepoImpl::new(&conn, acl);
                    conn.transaction::<(BaseProduct), ServiceError, _>(move || {
                        products_repo
>>>>>>> 895c9185
                            .update(product_id, payload)
                            .map_err(ServiceError::from)
                    })
                })
        }))
    }
}<|MERGE_RESOLUTION|>--- conflicted
+++ resolved
@@ -9,16 +9,10 @@
 use models::*;
 use elastic::{ProductsElastic, ProductsElasticImpl};
 use super::types::ServiceFuture;
-<<<<<<< HEAD
-use super::error::ServiceError as Error;
 use repos::types::RepoResult;
 use repos::ReposFactory;
-=======
 use super::error::ServiceError;
-use repos::types::{DbPool, RepoResult};
 use repos::error::RepoError;
-use repos::acl::{ApplicationAcl, BoxedAcl, RolesCacheImpl, UnauthorizedAcl};
->>>>>>> 895c9185
 
 use stq_http::client::ClientHandle;
 
@@ -84,24 +78,13 @@
     }
 }
 
-<<<<<<< HEAD
 impl<
     T: Connection<Backend = Pg, TransactionManager = AnsiTransactionManager> + 'static,
     M: ManageConnection<Connection = T>,
     F: ReposFactory<T>,
 > BaseProductsService for BaseProductsServiceImpl<T, M, F>
 {
-    fn search_by_name(&self, search_product: SearchProductsByName, count: i64, offset: i64) -> ServiceFuture<Vec<BaseProduct>> {
-=======
-fn acl_for_id(roles_cache: RolesCacheImpl, user_id: Option<i32>) -> BoxedAcl {
-    user_id.map_or(Box::new(UnauthorizedAcl::default()) as BoxedAcl, |id| {
-        (Box::new(ApplicationAcl::new(roles_cache, id)) as BoxedAcl)
-    })
-}
-
-impl BaseProductsService for BaseProductsServiceImpl {
     fn search_by_name(&self, search_product: SearchProductsByName, count: i64, offset: i64) -> ServiceFuture<Vec<BaseProductWithVariants>> {
->>>>>>> 895c9185
         let products = {
             let client_handle = self.client_handle.clone();
             let address = self.elastic_address.clone();
@@ -131,16 +114,9 @@
                             el_products
                                 .into_iter()
                                 .map(|el_product| {
-<<<<<<< HEAD
                                     let base_products_repo = repo_factory.create_base_product_repo(&*conn, user_id);
-                                    base_products_repo.find(el_product.id).map_err(Error::from)
-=======
-                                    let acl = acl_for_id(roles_cache.clone(), user_id);
-                                    let base_products_repo = BaseProductsRepoImpl::new(&conn, acl);
-                                    let acl = acl_for_id(roles_cache.clone(), user_id);
-                                    let products_repo = ProductsRepoImpl::new(&conn, acl);
-                                    let acl = acl_for_id(roles_cache.clone(), user_id);
-                                    let attr_prod_repo = ProductAttrsRepoImpl::new(&conn, acl);
+                                    let products_repo = repo_factory.create_product_repo(&*conn, user_id);
+                                    let attr_prod_repo = repo_factory.create_product_attrs_repo(&*conn, user_id);
                                     base_products_repo
                                         .find(el_product.id)
                                         .and_then(move |base_product| {
@@ -166,7 +142,6 @@
                                                 })
                                         })
                                         .map_err(ServiceError::from)
->>>>>>> 895c9185
                                 })
                                 .collect()
                         })
@@ -206,16 +181,9 @@
                             el_products
                                 .into_iter()
                                 .map(|el_product| {
-<<<<<<< HEAD
                                     let base_products_repo = repo_factory.create_base_product_repo(&*conn, user_id);
-                                    base_products_repo.find(el_product.id).map_err(Error::from)
-=======
-                                    let acl = acl_for_id(roles_cache.clone(), user_id);
-                                    let base_products_repo = BaseProductsRepoImpl::new(&conn, acl);
-                                    let acl = acl_for_id(roles_cache.clone(), user_id);
-                                    let products_repo = ProductsRepoImpl::new(&conn, acl);
-                                    let acl = acl_for_id(roles_cache.clone(), user_id);
-                                    let attr_prod_repo = ProductAttrsRepoImpl::new(&conn, acl);
+                                    let products_repo = repo_factory.create_product_repo(&*conn, user_id);
+                                    let attr_prod_repo = repo_factory.create_product_attrs_repo(&*conn, user_id);
                                     base_products_repo
                                         .find(el_product.id)
                                         .and_then(move |base_product| {
@@ -241,7 +209,6 @@
                                                 .and_then(|var| Ok(BaseProductWithVariants::new(base_product, vec![var])))
                                         })
                                         .map_err(ServiceError::from)
->>>>>>> 895c9185
                                 })
                                 .collect()
                         })
@@ -281,16 +248,9 @@
                             el_products
                                 .into_iter()
                                 .map(|el_product| {
-<<<<<<< HEAD
                                     let base_products_repo = repo_factory.create_base_product_repo(&*conn, user_id);
-                                    base_products_repo.find(el_product.id).map_err(Error::from)
-=======
-                                    let acl = acl_for_id(roles_cache.clone(), user_id);
-                                    let base_products_repo = BaseProductsRepoImpl::new(&conn, acl);
-                                    let acl = acl_for_id(roles_cache.clone(), user_id);
-                                    let products_repo = ProductsRepoImpl::new(&conn, acl);
-                                    let acl = acl_for_id(roles_cache.clone(), user_id);
-                                    let attr_prod_repo = ProductAttrsRepoImpl::new(&conn, acl);
+                                    let products_repo = repo_factory.create_product_repo(&*conn, user_id);
+                                    let attr_prod_repo = repo_factory.create_product_attrs_repo(&*conn, user_id);
                                     base_products_repo
                                         .find(el_product.id)
                                         .and_then(move |base_product| {
@@ -323,7 +283,6 @@
                                                 .and_then(|var| Ok(BaseProductWithVariants::new(base_product, vec![var])))
                                         })
                                         .map_err(ServiceError::from)
->>>>>>> 895c9185
                                 })
                                 .collect()
                         })
@@ -362,14 +321,10 @@
                     ServiceError::Connection(e.into())
                 })
                 .and_then(move |conn| {
-<<<<<<< HEAD
-                    let base_products_repo = repo_factory.create_base_product_repo(&*conn, user_id);
-                    base_products_repo.find(product_id).map_err(Error::from)
-=======
-                    let acl = acl_for_id(roles_cache, user_id);
-                    let products_repo = BaseProductsRepoImpl::new(&conn, acl);
-                    products_repo.find(product_id).map_err(ServiceError::from)
->>>>>>> 895c9185
+                    let base_products_repo = repo_factory.create_base_product_repo(&*conn, user_id);
+                    base_products_repo
+                        .find(product_id)
+                        .map_err(ServiceError::from)
                 })
         }))
     }
@@ -440,19 +395,10 @@
                     ServiceError::Connection(e.into())
                 })
                 .and_then(move |conn| {
-<<<<<<< HEAD
                     let base_products_repo = repo_factory.create_base_product_repo(&*conn, user_id);
                     base_products_repo
                         .deactivate(product_id)
-                        .map_err(Error::from)
-=======
-                    let acl = acl_for_id(roles_cache, user_id);
-
-                    let products_repo = BaseProductsRepoImpl::new(&conn, acl);
-                    products_repo
-                        .deactivate(product_id)
                         .map_err(ServiceError::from)
->>>>>>> 895c9185
                 })
         }))
     }
@@ -474,14 +420,10 @@
                     ServiceError::Connection(e.into())
                 })
                 .and_then(move |conn| {
-<<<<<<< HEAD
-                    let base_products_repo = repo_factory.create_base_product_repo(&*conn, user_id);
-                    base_products_repo.list(from, count).map_err(Error::from)
-=======
-                    let acl = acl_for_id(roles_cache, user_id);
-                    let products_repo = BaseProductsRepoImpl::new(&conn, acl);
-                    products_repo.list(from, count).map_err(ServiceError::from)
->>>>>>> 895c9185
+                    let base_products_repo = repo_factory.create_base_product_repo(&*conn, user_id);
+                    base_products_repo
+                        .list(from, count)
+                        .map_err(ServiceError::from)
                 })
         }))
     }
@@ -503,14 +445,12 @@
                     ServiceError::Connection(e.into())
                 })
                 .and_then(move |conn| {
-<<<<<<< HEAD
-                    let base_products_repo = repo_factory.create_base_product_repo(&*conn, user_id);
-                    conn.transaction::<(BaseProduct), Error, _>(move || base_products_repo.create(payload).map_err(Error::from))
-=======
-                    let acl = acl_for_id(roles_cache.clone(), user_id);
-                    let products_repo = BaseProductsRepoImpl::new(&conn, acl);
-                    conn.transaction::<(BaseProduct), ServiceError, _>(move || products_repo.create(payload).map_err(ServiceError::from))
->>>>>>> 895c9185
+                    let base_products_repo = repo_factory.create_base_product_repo(&*conn, user_id);
+                    conn.transaction::<(BaseProduct), ServiceError, _>(move || {
+                        base_products_repo
+                            .create(payload)
+                            .map_err(ServiceError::from)
+                    })
                 })
         }))
     }
@@ -533,16 +473,9 @@
                     ServiceError::Connection(e.into())
                 })
                 .and_then(move |conn| {
-<<<<<<< HEAD
-                    let base_products_repo = repo_factory.create_base_product_repo(&*conn, user_id);
-                    conn.transaction::<(BaseProduct), Error, _>(move || {
+                    let base_products_repo = repo_factory.create_base_product_repo(&*conn, user_id);
+                    conn.transaction::<(BaseProduct), ServiceError, _>(move || {
                         base_products_repo
-=======
-                    let acl = acl_for_id(roles_cache.clone(), user_id);
-                    let products_repo = BaseProductsRepoImpl::new(&conn, acl);
-                    conn.transaction::<(BaseProduct), ServiceError, _>(move || {
-                        products_repo
->>>>>>> 895c9185
                             .update(product_id, payload)
                             .map_err(ServiceError::from)
                     })
