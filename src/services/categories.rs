//! Categories Services, presents CRUD operations with categories

use futures_cpupool::CpuPool;

use models::{Category, NewCategory, UpdateCategory};
use models::{Attribute, NewCatAttr, OldCatAttr};
use super::types::ServiceFuture;
use super::error::ServiceError;
use repos::types::{DbPool, RepoResult};
use repos::categories::{CategoriesRepo, CategoriesRepoImpl};
use repos::category_attrs::{CategoryAttrsRepo, CategoryAttrsRepoImpl};
use repos::attributes::{AttributesRepo, AttributesRepoImpl};
use repos::acl::{ApplicationAcl, BoxedAcl, RolesCacheImpl, UnauthorizedAcl};
use repos::categories::CategoryCacheImpl;

pub trait CategoriesService {
    /// Returns category by ID
    fn get(&self, category_id: i32) -> ServiceFuture<Category>;
    /// Creates new category
    fn create(&self, payload: NewCategory) -> ServiceFuture<Category>;
    /// Updates specific category
    fn update(&self, category_id: i32, payload: UpdateCategory) -> ServiceFuture<Category>;
    /// Returns all categories as a tree
    fn get_all(&self) -> ServiceFuture<Category>;
    /// Returns all category attributes belonging to category
    fn find_all_attributes(&self, category_id_arg: i32) -> ServiceFuture<Vec<Attribute>>;
    /// Creates new category attribute
    fn add_attribute_to_category(&self, payload: NewCatAttr) -> ServiceFuture<()>;
    /// Deletes category attribute
    fn delete_attribute_from_category(&self, payload: OldCatAttr) -> ServiceFuture<()>;
}

fn acl_for_id(roles_cache: RolesCacheImpl, user_id: Option<i32>) -> BoxedAcl {
    user_id.map_or(Box::new(UnauthorizedAcl::default()) as BoxedAcl, |id| {
        (Box::new(ApplicationAcl::new(roles_cache, id)) as BoxedAcl)
    })
}

/// Categories services, responsible for Category-related CRUD operations
pub struct CategoriesServiceImpl {
    pub db_pool: DbPool,
    pub cpu_pool: CpuPool,
    pub roles_cache: RolesCacheImpl,
    pub categories_cache: CategoryCacheImpl,
    pub user_id: Option<i32>,
}

impl CategoriesServiceImpl {
    pub fn new(
        db_pool: DbPool,
        cpu_pool: CpuPool,
        roles_cache: RolesCacheImpl,
        categories_cache: CategoryCacheImpl,
        user_id: Option<i32>,
    ) -> Self {
        Self {
            db_pool,
            cpu_pool,
            roles_cache,
            categories_cache,
            user_id,
        }
    }
}

impl CategoriesService for CategoriesServiceImpl {
    /// Returns category by ID
    fn get(&self, category_id: i32) -> ServiceFuture<Category> {
        let db_pool = self.db_pool.clone();
        let user_id = self.user_id;
        let roles_cache = self.roles_cache.clone();

        Box::new(self.cpu_pool.spawn_fn(move || {
            db_pool
                .get()
                .map_err(|e| ServiceError::Connection(e.into()))
                .and_then(move |conn| {
                    let acl = acl_for_id(roles_cache, user_id);
                    let categories_repo = CategoriesRepoImpl::new(&conn, acl);
                    categories_repo
                        .find(category_id)
                        .map_err(ServiceError::from)
                })
        }))
    }

    /// Creates new category
    fn create(&self, new_category: NewCategory) -> ServiceFuture<Category> {
        let db_pool = self.db_pool.clone();
        let user_id = self.user_id;
        let roles_cache = self.roles_cache.clone();
        let categories_cache = self.categories_cache.clone();

        Box::new(self.cpu_pool.spawn_fn(move || {
            db_pool
                .get()
                .map_err(|e| ServiceError::Connection(e.into()))
                .and_then(move |conn| {
                    let acl = acl_for_id(roles_cache, user_id);
                    let categories_repo = CategoriesRepoImpl::new(&conn, acl);
                    categories_repo
                        .create(new_category)
                        .and_then(|category| categories_cache.clear().map(|_| category))
                        .map_err(ServiceError::from)
                })
        }))
    }

    /// Updates specific category
    fn update(&self, category_id: i32, payload: UpdateCategory) -> ServiceFuture<Category> {
        let db_pool = self.db_pool.clone();
        let user_id = self.user_id;
        let roles_cache = self.roles_cache.clone();
        let categories_cache = self.categories_cache.clone();

        Box::new(self.cpu_pool.spawn_fn(move || {
            db_pool
                .get()
                .map_err(|e| ServiceError::Connection(e.into()))
                .and_then(move |conn| {
                    let acl = acl_for_id(roles_cache, user_id);
                    let categories_repo = CategoriesRepoImpl::new(&conn, acl);
                    categories_repo
                        .update(category_id, payload)
                        .and_then(|category| categories_cache.clear().map(|_| category))
                        .map_err(ServiceError::from)
                })
        }))
    }

    /// Returns category by ID
    fn get_all(&self) -> ServiceFuture<Category> {
        let db_pool = self.db_pool.clone();
        let user_id = self.user_id;
        let roles_cache = self.roles_cache.clone();
        let categories_cache = self.categories_cache.clone();

        Box::new(self.cpu_pool.spawn_fn(move || {
            db_pool
                .get()
                .map_err(|e| ServiceError::Connection(e.into()))
                .and_then(move |conn| {
                    let acl = acl_for_id(roles_cache, user_id);
                    categories_cache.get(&conn, acl).map_err(ServiceError::from)
                })
        }))
    }

    /// Returns all category attributes belonging to category
<<<<<<< HEAD
    fn find_all_attributes(&self, category_id_arg: i32) -> ServiceFuture<Vec<Attribute>>{
=======
    fn find_all_attributes(&self, category_id_arg: i32) -> ServiceFuture<Vec<Attribute>> {
>>>>>>> b55a7473
        let db_pool = self.db_pool.clone();
        let user_id = self.user_id;
        let roles_cache = self.roles_cache.clone();

        Box::new(self.cpu_pool.spawn_fn(move || {
            db_pool
                .get()
                .map_err(|e| ServiceError::Connection(e.into()))
                .and_then(move |conn| {
                    let acl = acl_for_id(roles_cache.clone(), user_id);
                    let category_attrs_repo = CategoryAttrsRepoImpl::new(&conn, acl);
                    let acl = acl_for_id(roles_cache, user_id);
                    let attrs_repo = AttributesRepoImpl::new(&conn, acl);
                    category_attrs_repo
                        .find_all_attributes(category_id_arg)
                        .and_then(|cat_attrs| {
<<<<<<< HEAD
                            cat_attrs.into_iter().map(|cat_attr| {
                                attrs_repo
                                    .find(cat_attr.attr_id)
                            }).collect::<RepoResult<Vec<Attribute>>>()
=======
                            cat_attrs
                                .into_iter()
                                .map(|cat_attr| attrs_repo.find(cat_attr.attr_id))
                                .collect::<RepoResult<Vec<Attribute>>>()
>>>>>>> b55a7473
                        })
                        .map_err(ServiceError::from)
                })
        }))
    }

    /// Creates new category attribute
    fn add_attribute_to_category(&self, payload: NewCatAttr) -> ServiceFuture<()> {
        let db_pool = self.db_pool.clone();
        let user_id = self.user_id;
        let roles_cache = self.roles_cache.clone();

        Box::new(self.cpu_pool.spawn_fn(move || {
            db_pool
                .get()
                .map_err(|e| ServiceError::Connection(e.into()))
                .and_then(move |conn| {
                    let acl = acl_for_id(roles_cache, user_id);
                    let category_attrs_repo = CategoryAttrsRepoImpl::new(&conn, acl);
                    category_attrs_repo
                        .create(payload)
                        .map_err(ServiceError::from)
                })
        }))
    }

    /// Deletes category attribute
<<<<<<< HEAD
    fn delete_attribute_from_category(&self, payload: OldCatAttr) -> ServiceFuture<()>{
=======
    fn delete_attribute_from_category(&self, payload: OldCatAttr) -> ServiceFuture<()> {
>>>>>>> b55a7473
        let db_pool = self.db_pool.clone();
        let user_id = self.user_id;
        let roles_cache = self.roles_cache.clone();

        Box::new(self.cpu_pool.spawn_fn(move || {
            db_pool
                .get()
                .map_err(|e| ServiceError::Connection(e.into()))
                .and_then(move |conn| {
                    let acl = acl_for_id(roles_cache, user_id);
                    let category_attrs_repo = CategoryAttrsRepoImpl::new(&conn, acl);
<<<<<<< HEAD
                    category_attrs_repo.delete(payload).map_err(ServiceError::from)
=======
                    category_attrs_repo
                        .delete(payload)
                        .map_err(ServiceError::from)
>>>>>>> b55a7473
                })
        }))
    }
}<|MERGE_RESOLUTION|>--- conflicted
+++ resolved
@@ -147,11 +147,7 @@
     }
 
     /// Returns all category attributes belonging to category
-<<<<<<< HEAD
-    fn find_all_attributes(&self, category_id_arg: i32) -> ServiceFuture<Vec<Attribute>>{
-=======
     fn find_all_attributes(&self, category_id_arg: i32) -> ServiceFuture<Vec<Attribute>> {
->>>>>>> b55a7473
         let db_pool = self.db_pool.clone();
         let user_id = self.user_id;
         let roles_cache = self.roles_cache.clone();
@@ -168,17 +164,10 @@
                     category_attrs_repo
                         .find_all_attributes(category_id_arg)
                         .and_then(|cat_attrs| {
-<<<<<<< HEAD
                             cat_attrs.into_iter().map(|cat_attr| {
                                 attrs_repo
                                     .find(cat_attr.attr_id)
                             }).collect::<RepoResult<Vec<Attribute>>>()
-=======
-                            cat_attrs
-                                .into_iter()
-                                .map(|cat_attr| attrs_repo.find(cat_attr.attr_id))
-                                .collect::<RepoResult<Vec<Attribute>>>()
->>>>>>> b55a7473
                         })
                         .map_err(ServiceError::from)
                 })
@@ -206,11 +195,7 @@
     }
 
     /// Deletes category attribute
-<<<<<<< HEAD
-    fn delete_attribute_from_category(&self, payload: OldCatAttr) -> ServiceFuture<()>{
-=======
     fn delete_attribute_from_category(&self, payload: OldCatAttr) -> ServiceFuture<()> {
->>>>>>> b55a7473
         let db_pool = self.db_pool.clone();
         let user_id = self.user_id;
         let roles_cache = self.roles_cache.clone();
@@ -222,13 +207,9 @@
                 .and_then(move |conn| {
                     let acl = acl_for_id(roles_cache, user_id);
                     let category_attrs_repo = CategoryAttrsRepoImpl::new(&conn, acl);
-<<<<<<< HEAD
-                    category_attrs_repo.delete(payload).map_err(ServiceError::from)
-=======
                     category_attrs_repo
                         .delete(payload)
                         .map_err(ServiceError::from)
->>>>>>> b55a7473
                 })
         }))
     }
