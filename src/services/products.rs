//! Products Services, presents CRUD operations with product

use futures_cpupool::CpuPool;
use diesel::Connection;

use stq_http::client::ClientHandle;

use diesel::connection::AnsiTransactionManager;
use diesel::pg::Pg;

use r2d2::{ManageConnection, Pool};

use models::*;
use super::types::ServiceFuture;
<<<<<<< HEAD
use super::error::ServiceError as Error;
use repos::ReposFactory;
=======
use super::error::ServiceError;
use repos::types::DbPool;
use repos::acl::{ApplicationAcl, BoxedAcl, RolesCacheImpl, UnauthorizedAcl};

use stq_http::client::ClientHandle;
>>>>>>> 895c9185

pub trait ProductsService {
    /// Returns product by ID
    fn get(&self, product_id: i32) -> ServiceFuture<Product>;
    /// Deactivates specific product
    fn deactivate(&self, product_id: i32) -> ServiceFuture<Product>;
    /// Creates base product
    fn create(&self, payload: NewProductWithAttributes) -> ServiceFuture<Product>;
    /// Lists product variants limited by `from` and `count` parameters
    fn list(&self, from: i32, count: i64) -> ServiceFuture<Vec<Product>>;
    /// Updates  product
    fn update(&self, product_id: i32, payload: UpdateProductWithAttributes) -> ServiceFuture<Product>;
}

/// Products services, responsible for Product-related CRUD operations
pub struct ProductsServiceImpl<
    T: Connection<Backend = Pg, TransactionManager = AnsiTransactionManager> + 'static,
    M: ManageConnection<Connection = T>,
    F: ReposFactory<T>,
> {
    pub db_pool: Pool<M>,
    pub cpu_pool: CpuPool,
    pub user_id: Option<i32>,
    pub client_handle: ClientHandle,
    pub elastic_address: String,
    pub repo_factory: F,
}

impl<
    T: Connection<Backend = Pg, TransactionManager = AnsiTransactionManager> + 'static,
    M: ManageConnection<Connection = T>,
    F: ReposFactory<T>,
> ProductsServiceImpl<T, M, F>
{
    pub fn new(
        db_pool: Pool<M>,
        cpu_pool: CpuPool,
        user_id: Option<i32>,
        client_handle: ClientHandle,
        elastic_address: String,
        repo_factory: F,
    ) -> Self {
        Self {
            db_pool,
            cpu_pool,
            user_id,
            client_handle,
            elastic_address,
            repo_factory,
        }
    }
}

impl<
    T: Connection<Backend = Pg, TransactionManager = AnsiTransactionManager> + 'static,
    M: ManageConnection<Connection = T>,
    F: ReposFactory<T>,
> ProductsService for ProductsServiceImpl<T, M, F>
{
    /// Returns product by ID
    fn get(&self, product_id: i32) -> ServiceFuture<Product> {
        let db_pool = self.db_pool.clone();
        let user_id = self.user_id;
        let repo_factory = self.repo_factory.clone();

        Box::new(self.cpu_pool.spawn_fn(move || {
            db_pool
                .get()
                .map_err(|e| {
                    error!(
                        "Could not get connection to db from pool! {}",
                        e.to_string()
                    );
                    ServiceError::Connection(e.into())
                })
                .and_then(move |conn| {
<<<<<<< HEAD
                    let products_repo = repo_factory.create_product_repo(&*conn, user_id);
                    products_repo.find(product_id).map_err(Error::from)
=======
                    let acl = acl_for_id(roles_cache, user_id);
                    let products_repo = ProductsRepoImpl::new(&conn, acl);
                    products_repo.find(product_id).map_err(ServiceError::from)
>>>>>>> 895c9185
                })
        }))
    }

    /// Deactivates specific product
    fn deactivate(&self, product_id: i32) -> ServiceFuture<Product> {
        let db_pool = self.db_pool.clone();
        let user_id = self.user_id;

        let repo_factory = self.repo_factory.clone();

        Box::new(self.cpu_pool.spawn_fn(move || {
            db_pool
                .get()
                .map_err(|e| {
                    error!(
                        "Could not get connection to db from pool! {}",
                        e.to_string()
                    );
                    ServiceError::Connection(e.into())
                })
                .and_then(move |conn| {
<<<<<<< HEAD
                    let products_repo = repo_factory.create_product_repo(&*conn, user_id);
                    products_repo.deactivate(product_id).map_err(Error::from)
=======
                    let acl = acl_for_id(roles_cache, user_id);

                    let products_repo = ProductsRepoImpl::new(&conn, acl);
                    products_repo
                        .deactivate(product_id)
                        .map_err(ServiceError::from)
>>>>>>> 895c9185
                })
        }))
    }

    /// Lists users limited by `from` and `count` parameters
    fn list(&self, from: i32, count: i64) -> ServiceFuture<Vec<Product>> {
        let db_pool = self.db_pool.clone();
        let user_id = self.user_id;

        let repo_factory = self.repo_factory.clone();

        Box::new(self.cpu_pool.spawn_fn(move || {
            db_pool
                .get()
                .map_err(|e| {
                    error!(
                        "Could not get connection to db from pool! {}",
                        e.to_string()
                    );
                    ServiceError::Connection(e.into())
                })
                .and_then(move |conn| {
<<<<<<< HEAD
                    let products_repo = repo_factory.create_product_repo(&*conn, user_id);
                    products_repo.list(from, count).map_err(Error::from)
=======
                    let acl = acl_for_id(roles_cache, user_id);
                    let products_repo = ProductsRepoImpl::new(&conn, acl);
                    products_repo.list(from, count).map_err(ServiceError::from)
>>>>>>> 895c9185
                })
        }))
    }

    /// Creates new product
    fn create(&self, payload: NewProductWithAttributes) -> ServiceFuture<Product> {
        let db_pool = self.db_pool.clone();
        let user_id = self.user_id;

        let cpu_pool = self.cpu_pool.clone();
        let repo_factory = self.repo_factory.clone();

        Box::new(cpu_pool.spawn_fn(move || {
            db_pool
                .get()
                .map_err(|e| {
                    error!(
                        "Could not get connection to db from pool! {}",
                        e.to_string()
                    );
                    ServiceError::Connection(e.into())
                })
                .and_then(move |conn| {
                    let products_repo = repo_factory.create_product_repo(&*conn, user_id);
                    let prod_attr_repo = repo_factory.create_product_attrs_repo(&*conn, user_id);
                    let attr_repo = repo_factory.create_attributes_repo(&*conn, user_id);
                    let product = payload.product;
                    let attributes = payload.attributes;

                    conn.transaction::<(Product), ServiceError, _>(move || {
                        products_repo
                            .create(product)
                            .map_err(ServiceError::from)
                            .map(move |product| (product, attributes))
                            .and_then(move |(product, attributes)| {
                                let product_id = product.id;
                                let base_product_id = product.base_product_id;
                                let res: Result<Vec<ProdAttr>, ServiceError> = attributes
                                    .into_iter()
                                    .map(|attr_value| {
                                        attr_repo
                                            .find(attr_value.attr_id)
                                            .and_then(|attr| {
                                                let new_prod_attr = NewProdAttr::new(
                                                    product_id,
                                                    base_product_id,
                                                    attr_value.attr_id,
                                                    attr_value.value,
                                                    attr.value_type,
                                                    attr_value.meta_field,
                                                );
                                                prod_attr_repo.create(new_prod_attr)
                                            })
                                            .map_err(ServiceError::from)
                                    })
                                    .collect();
                                res.and_then(|_| Ok(product))
                            })
                    })
                })
        }))
    }

    /// Updates specific product
    fn update(&self, product_id: i32, payload: UpdateProductWithAttributes) -> ServiceFuture<Product> {
        let db_pool = self.db_pool.clone();
        let user_id = self.user_id;

        let cpu_pool = self.cpu_pool.clone();
        let repo_factory = self.repo_factory.clone();

        Box::new(cpu_pool.spawn_fn(move || {
            db_pool
                .get()
                .map_err(|e| {
                    error!(
                        "Could not get connection to db from pool! {}",
                        e.to_string()
                    );
                    ServiceError::Connection(e.into())
                })
                .and_then(move |conn| {
                    let products_repo = repo_factory.create_product_repo(&*conn, user_id);
                    let prod_attr_repo = repo_factory.create_product_attrs_repo(&*conn, user_id);
                    let product = payload.product;
                    let attributes = payload.attributes;

                    conn.transaction::<(Product), ServiceError, _>(move || {
                        products_repo
                            .update(product_id, product)
                            .map_err(ServiceError::from)
                            .map(move |product| (product, attributes))
                            .and_then(move |(product, attributes)| {
                                let product_id = product.id;
                                let base_product_id = product.base_product_id;
                                let res: Result<Vec<ProdAttr>, ServiceError> = attributes
                                    .into_iter()
                                    .map(|attr_value| {
                                        let update_attr = UpdateProdAttr::new(
                                            product_id,
                                            base_product_id,
                                            attr_value.attr_id,
                                            attr_value.value,
                                            attr_value.meta_field,
                                        );
                                        prod_attr_repo
                                            .update(update_attr)
                                            .map_err(ServiceError::from)
                                    })
                                    .collect();
                                res.and_then(|_| Ok(product))
                            })
                    })
                })
        }))
    }
}<|MERGE_RESOLUTION|>--- conflicted
+++ resolved
@@ -12,16 +12,8 @@
 
 use models::*;
 use super::types::ServiceFuture;
-<<<<<<< HEAD
-use super::error::ServiceError as Error;
 use repos::ReposFactory;
-=======
 use super::error::ServiceError;
-use repos::types::DbPool;
-use repos::acl::{ApplicationAcl, BoxedAcl, RolesCacheImpl, UnauthorizedAcl};
-
-use stq_http::client::ClientHandle;
->>>>>>> 895c9185
 
 pub trait ProductsService {
     /// Returns product by ID
@@ -98,14 +90,8 @@
                     ServiceError::Connection(e.into())
                 })
                 .and_then(move |conn| {
-<<<<<<< HEAD
-                    let products_repo = repo_factory.create_product_repo(&*conn, user_id);
-                    products_repo.find(product_id).map_err(Error::from)
-=======
-                    let acl = acl_for_id(roles_cache, user_id);
-                    let products_repo = ProductsRepoImpl::new(&conn, acl);
+                    let products_repo = repo_factory.create_product_repo(&*conn, user_id);
                     products_repo.find(product_id).map_err(ServiceError::from)
->>>>>>> 895c9185
                 })
         }))
     }
@@ -128,17 +114,10 @@
                     ServiceError::Connection(e.into())
                 })
                 .and_then(move |conn| {
-<<<<<<< HEAD
-                    let products_repo = repo_factory.create_product_repo(&*conn, user_id);
-                    products_repo.deactivate(product_id).map_err(Error::from)
-=======
-                    let acl = acl_for_id(roles_cache, user_id);
-
-                    let products_repo = ProductsRepoImpl::new(&conn, acl);
+                    let products_repo = repo_factory.create_product_repo(&*conn, user_id);
                     products_repo
                         .deactivate(product_id)
                         .map_err(ServiceError::from)
->>>>>>> 895c9185
                 })
         }))
     }
@@ -161,14 +140,8 @@
                     ServiceError::Connection(e.into())
                 })
                 .and_then(move |conn| {
-<<<<<<< HEAD
-                    let products_repo = repo_factory.create_product_repo(&*conn, user_id);
-                    products_repo.list(from, count).map_err(Error::from)
-=======
-                    let acl = acl_for_id(roles_cache, user_id);
-                    let products_repo = ProductsRepoImpl::new(&conn, acl);
+                    let products_repo = repo_factory.create_product_repo(&*conn, user_id);
                     products_repo.list(from, count).map_err(ServiceError::from)
->>>>>>> 895c9185
                 })
         }))
     }
